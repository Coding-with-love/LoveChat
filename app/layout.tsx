--- conflicted
+++ resolved
@@ -1,5 +1,5 @@
-import type React from "react"
-import type { Metadata } from "next"
+import type React from "react";
+import type { Metadata } from "next";
 import {
   Geist,
   Geist_Mono,
@@ -10,89 +10,86 @@
   Fira_Code,
   Fira_Mono,
   Source_Code_Pro,
-} from "next/font/google"
-import "./globals.css"
-import "./themes.css"
-import "katex/dist/katex.min.css"
-<<<<<<< HEAD
-import { Toaster } from "@/frontend/components/sonner" 
-=======
-import { Toaster } from "@/frontend/components/ui/sonner"
->>>>>>> 05d62131
-import { ThemeProvider } from "@/frontend/components/ui/ThemeProvider"
-import { AuthProvider } from "@/frontend/components/AuthProvider"
-import { Analytics } from "@vercel/analytics/react"
-import { Suspense } from "react"
+} from "next/font/google";
+import "./globals.css";
+import "./themes.css";
+import "katex/dist/katex.min.css";
+import { Toaster } from "@/frontend/components/ui/sonner";
+import { ThemeProvider } from "@/frontend/components/ui/ThemeProvider";
+import { AuthProvider } from "@/frontend/components/AuthProvider";
+import { Analytics } from "@vercel/analytics/react";
+import { Suspense } from "react";
 
 // Load all fonts that users can select from
 const geistSans = Geist({
   variable: "--font-geist-sans",
   subsets: ["latin"],
   display: "swap",
-})
+});
 
 const geistMono = Geist_Mono({
   variable: "--font-geist-mono",
   subsets: ["latin"],
   display: "swap",
-})
+});
 
 const inter = Inter({
   variable: "--font-inter",
   subsets: ["latin"],
   display: "swap",
-})
+});
 
 const jetbrainsMono = JetBrains_Mono({
   variable: "--font-jetbrains-mono",
   subsets: ["latin"],
   display: "swap",
-})
+});
 
 const roboto = Roboto({
   variable: "--font-roboto",
   subsets: ["latin"],
   weight: ["400", "500", "700"],
   display: "swap",
-})
+});
 
 const openSans = Open_Sans({
   variable: "--font-open-sans",
   subsets: ["latin"],
   display: "swap",
-})
+});
 
 const firaCode = Fira_Code({
   variable: "--font-fira-code",
   subsets: ["latin"],
   display: "swap",
-})
+});
 
 const firaMono = Fira_Mono({
   variable: "--font-fira-mono",
   subsets: ["latin"],
   weight: ["400", "500", "700"],
   display: "swap",
-})
+});
 
 const sourceCodePro = Source_Code_Pro({
   variable: "--font-source-code-pro",
   subsets: ["latin"],
   display: "swap",
-})
+});
 
 export const metadata: Metadata = {
   title: "LoveChat",
-  description: "Your personalized AI chat assistant with advanced customization",
+  description:
+    "Your personalized AI chat assistant with advanced customization",
   keywords: ["AI", "chat", "assistant", "customizable", "themes"],
   authors: [{ name: "LoveChat Team" }],
   viewport: "width=device-width, initial-scale=1",
-}
+};
 
 export default function RootLayout({
   children,
 }: Readonly<{
-  children: React.ReactNode
+  children: React.ReactNode;
 }>) {
   const fontVariables = [
     geistSans.variable,
@@ -104,14 +101,18 @@
     firaCode.variable,
     firaMono.variable,
     sourceCodePro.variable,
-  ].join(" ")
+  ].join(" ");
 
   return (
     <html lang="en" suppressHydrationWarning>
       <head>
         {/* Preconnect to font services for better performance */}
         <link rel="preconnect" href="https://fonts.googleapis.com" />
-        <link rel="preconnect" href="https://fonts.gstatic.com" crossOrigin="anonymous" />
+        <link
+          rel="preconnect"
+          href="https://fonts.gstatic.com"
+          crossOrigin="anonymous"
+        />
 
         {/* Preload critical fonts */}
         <link
@@ -134,7 +135,12 @@
         <meta name="apple-mobile-web-app-title" content="LoveChat" />
       </head>
       <body className={`${fontVariables} antialiased font-sans`}>
-      <ThemeProvider attribute="class" defaultTheme="system" enableSystem disableTransitionOnChange>
+        <ThemeProvider
+          attribute="class"
+          defaultTheme="system"
+          enableSystem
+          disableTransitionOnChange
+        >
           <Suspense
             fallback={
               <div className="flex items-center justify-center min-h-screen">
@@ -160,5 +166,5 @@
         <Analytics />
       </body>
     </html>
-  )
+  );
 }