// src/components/models/ModelManager.tsx
"use client";

import type React from "react";
import { useState, useMemo, useCallback } from "react";
import { useModelStore } from "@/frontend/stores/ModelStore";
import { useAPIKeyStore } from "@/frontend/stores/APIKeyStore";
import { AI_MODELS, getModelConfig, type AIModel } from "@/lib/models";
import { ModelList } from "./models/ModelList";
import { FilterBar } from "./models/FilterBar";
import { ModelDetailsDialog } from "./models/ModelDetailsDialog";
import type {
  ModelInfo,
  FilterState,
  DetailedModelInfo,
  FilterOption,
} from "./models/types";
import { toast } from "sonner"; // Assuming sonner is available
import { Search, Sparkles, Eye, FileText, Lightbulb, Zap } from "lucide-react";
import { ProviderLogo } from "@/frontend/components/ProviderLogo";

// Filter Options are shared between FilterBar and ModelManager for display
const FILTER_OPTIONS: {
  providers: FilterOption[];
  features: FilterOption[];
  capabilities: FilterOption[];
} = {
  providers: [
    {
      value: "openai",
      label: "OpenAI",
      icon: <ProviderLogo provider="openai" size="sm" />,
    },
    {
      value: "google",
      label: "Google",
      icon: <ProviderLogo provider="google" size="sm" />,
    },
    {
      value: "openrouter",
      label: "OpenRouter",
      icon: <ProviderLogo provider="openrouter" size="sm" />,
    },
    {
      value: "ollama",
      label: "Ollama",
      icon: <ProviderLogo provider="ollama" size="sm" />,
    },
  ],
  features: [
    {
      value: "search",
      label: "Search",
      icon: <Search className="h-3 w-3" />,
      color: "text-blue-600",
    },
    {
      value: "thinking",
      label: "Thinking",
      icon: <Sparkles className="h-3 w-3" />,
      color: "text-purple-600",
    },
    {
      value: "vision",
      label: "Vision",
      icon: <Eye className="h-3 w-3" />,
      color: "text-green-600",
    },
    {
      value: "pdfs",
      label: "PDFs",
      icon: <FileText className="h-3 w-3" />,
      color: "text-indigo-600",
    },
    {
      value: "reasoning",
      label: "Reasoning",
      icon: <Lightbulb className="h-3 w-3" />,
      color: "text-orange-600",
    },
    {
      value: "fast",
      label: "Fast",
      icon: <Zap className="h-3 w-3" />,
      color: "text-yellow-600",
    },
  ],
  capabilities: [
    { value: "latest", label: "Latest Models" },
    { value: "flagship", label: "Flagship Models" },
    { value: "experimental", label: "Experimental" },
  ],
};

// --- Helper functions ---

// Helper to get basic model info (used by ModelCard and for initial filtering/sorting)
const getBaseModelInfo = (
  model: AIModel,
  enabledModels: string[],
  favoriteModels: string[],
  apiKey: string | null | undefined, // Pass apiKey for reactivity
): ModelInfo => {
  const config = getModelConfig(model);
  const features: ModelInfo["features"] = [];

  if (config.supportsSearch)
    features.push({
      icon: <Search className="h-3 w-3" />,
      label: "Search",
      color: "bg-blue-500/10 text-blue-600 border-blue-500/20",
    });
  if (config.supportsThinking)
    features.push({
      icon: <Sparkles className="h-3 w-3" />,
      label: "Thinking",
      color: "bg-purple-500/10 text-purple-600 border-purple-500/20",
    });
  if (
    model.includes("gpt-4") ||
    model.includes("gemini") ||
    model.includes("claude")
  ) {
    features.push({
      icon: <Eye className="h-3 w-3" />,
      label: "Vision",
      color: "bg-green-500/10 text-green-600 border-green-500/20",
    });
  }
  if (model.includes("gemini") || model.includes("claude")) {
    features.push({
      icon: <FileText className="h-3 w-3" />,
      label: "PDFs",
      color: "bg-indigo-500/10 text-indigo-600 border-indigo-500/20",
    });
  }
  if (
    model.includes("flash") ||
    model.includes("lite") ||
    model.includes("mini")
  ) {
    features.push({
      icon: <Zap className="h-3 w-3" />,
      label: "Fast",
      color: "bg-yellow-500/10 text-yellow-600 border-yellow-500/20",
    });
  }
  if (
    model.includes("o1") ||
    model.includes("o3") ||
    model.includes("reasoning")
  ) {
    features.push({
      icon: <Lightbulb className="h-3 w-3" />,
      label: "Reasoning",
      color: "bg-orange-500/10 text-orange-600 border-orange-500/20",
    });
  }

  let providerName: string;
  let description: string;
  let searchUrl: string | undefined;

  switch (config.provider) {
    case "openai":
      providerName = "OpenAI";
      if (model.includes("o3"))
        description =
          "OpenAI's most advanced reasoning model, excelling at complex problem-solving.";
      else if (model.includes("o1"))
        description =
          "OpenAI's reasoning model that thinks step-by-step through complex problems.";
      else if (model.includes("gpt-4o"))
        description =
          "OpenAI's flagship model, known for speed and accuracy (and also web search!).";
      else if (model.includes("gpt-4-turbo"))
        description =
          "Optimized version of GPT-4 with improved performance and efficiency.";
      else description = "Advanced language model from OpenAI.";
      break;
    case "google":
      providerName = "Google";
      if (model.includes("2.5")) {
        if (model.includes("thinking"))
          description = "Google's latest fast model, but now it can think!";
        else if (model.includes("pro"))
          description =
            "Google's most advanced model, excelling at complex reasoning and problem-solving.";
        else
          description =
            "Google's latest fast model, known for speed and accuracy (and also web search!).";
      } else if (model.includes("2.0")) {
        if (model.includes("lite"))
          description = "Similar to 2.0 Flash, but even faster.";
        else
          description =
            "Google's flagship model, known for speed and accuracy (and also web search!).";
      } else description = "Advanced language model from Google.";
      searchUrl = "https://gemini.google.com";
      break;
    case "openrouter":
      providerName = "OpenRouter";
      description =
        "Access to various AI models through OpenRouter's unified API.";
      break;
    case "ollama":
      providerName = "Ollama";
      description = "Run large language models locally on your machine.";
      break;
    default:
      providerName = "Unknown";
      description = "AI language model.";
  }

  const displayName = model.startsWith("ollama:")
    ? model.replace("ollama:", "")
    : model;
  const hasApiKey =
    config.provider === "ollama" || config.provider === "google" || !!apiKey;
  const isUsingDefaultKey = config.provider !== "ollama" && !apiKey;

  return {
    model,
    icon: <ProviderLogo provider={config.provider} size="lg" />,
    name: displayName,
    description,
    provider: providerName,
    features,
    isEnabled: enabledModels.includes(model),
    hasApiKey,
    isUsingDefaultKey,
    searchUrl,
  };
};

// Helper to get detailed model info for the dialog
const getDetailedModelInfo = (
  model: AIModel,
  baseInfo: ModelInfo,
): DetailedModelInfo => {
  const config = getModelConfig(model);

  let detailedDescription = "";
  let capabilities: string[] = [];
  let limitations: string[] = [];
  let bestUseCases: string[] = [];

  switch (config.provider) {
    case "openai":
      if (model.includes("o3")) {
        detailedDescription =
          "OpenAI o3 represents the latest advancement in reasoning models. This model excels at complex problem-solving, mathematical reasoning, scientific analysis, and multi-step logical thinking.";
        capabilities = [
          "Advanced mathematical reasoning",
          "Scientific problem solving",
          "Complex logical analysis",
          "Multi-step reasoning",
          "Academic research assistance",
        ];
        limitations = [
          "Higher latency due to reasoning process",
          "More expensive per token",
          "May be overkill for simple tasks",
        ];
        bestUseCases = [
          "Academic research and analysis",
          "Complex mathematical problems",
          "Scientific hypothesis testing",
          "Technical troubleshooting",
        ];
      } else if (model.includes("o1")) {
        detailedDescription =
          "OpenAI o1 is designed for complex reasoning tasks that require careful thought and planning. It uses reinforcement learning to reason through problems step-by-step.";
        capabilities = [
          "Step-by-step reasoning",
          "Mathematical problem solving",
          "Scientific analysis",
          "Complex coding tasks",
        ];
        limitations = [
          "Slower response times",
          "Higher cost per token",
          "Limited web search capabilities",
        ];
        bestUseCases = [
          "Academic research",
          "Complex coding problems",
          "Mathematical proofs",
          "Scientific analysis",
        ];
      } else if (model.includes("o4")) {
        detailedDescription =
          "OpenAI o4 represents the next generation of reasoning models, offering enhanced problem-solving capabilities and advanced logical analysis. Building on the success of o3, o4 provides improved efficiency and broader reasoning capabilities.";

        capabilities = [
          "Enhanced mathematical reasoning",
          "Advanced scientific analysis",
          "Complex multi-step problem solving",
          "Improved logical deduction",
          "Academic research and synthesis",
        ];

        limitations = [
          "Higher computational cost",
          "Increased response latency",
          "May be excessive for simple queries",
        ];

        bestUseCases = [
          "Complex academic research",
          "Advanced mathematical proofs",
          "Scientific hypothesis development",
          "Technical system design",
        ];
      } else if (model.includes("gpt-4.5")) {
        detailedDescription =
          "GPT-4.5 is an enhanced version of GPT-4, featuring improved reasoning capabilities, better instruction following, and enhanced multimodal understanding. It offers superior performance across a wide range of tasks.";

        capabilities = [
          "Enhanced natural language understanding",
          "Improved multimodal processing",
          "Better instruction following",
          "Advanced code generation and debugging",
          "Superior creative and analytical writing",
        ];

        limitations = [
          "Higher token costs than GPT-4",
          "May be slower for simple tasks",
          "Training data limitations",
        ];

        bestUseCases = [
          "Complex content creation",
          "Advanced code development",
          "Detailed analysis and research",
          "Professional writing and editing",
        ];
      } else if (model.includes("gpt-4.1")) {
        detailedDescription =
          "GPT-4.1 is an improved iteration of GPT-4, offering enhanced performance, better accuracy, and improved handling of nuanced instructions. It provides a balanced upgrade from the original GPT-4.";

        capabilities = [
          "Improved natural language processing",
          "Enhanced accuracy and precision",
          "Better context understanding",
          "Advanced reasoning capabilities",
          "Improved code generation",
        ];

        limitations = [
          "Moderate increase in cost",
          "May have slightly higher latency",
          "Training data cutoff limitations",
        ];

        bestUseCases = [
          "Professional content creation",
          "Code development and review",
          "Academic writing and research",
          "Business analysis and reporting",
        ];
      } else if (model.includes("gpt-4o")) {
        detailedDescription =
          "GPT-4o is OpenAI's flagship model, offering the best balance of speed, intelligence, and capabilities. It excels at natural conversations, creative tasks, and analysis.";
        capabilities = [
          "Natural language understanding",
          "Image analysis and description",
          "Web search integration",
          "Code generation and debugging",
          "Creative writing and ideation",
        ];
        limitations = [
          "May hallucinate facts occasionally",
          "Limited real-time information",
          "Training data cutoff limitations",
        ];
        bestUseCases = [
          "General conversation and assistance",
          "Creative writing projects",
          "Code development and review",
          "Research and analysis",
        ];
      }
      break;

    case "google":
      if (model.includes("2.5")) {
        detailedDescription =
          "Gemini 2.5 represents Google's most advanced AI model, designed for complex tasks requiring deep understanding and analysis.";
        capabilities = [
          "Advanced multimodal understanding",
          "Complex reasoning and analysis",
          "Web search integration",
          "Long context understanding",
        ];
        limitations = [
          "Higher computational requirements",
          "May be slower for simple tasks",
          "Regional availability may vary",
        ];
        bestUseCases = [
          "Complex research and analysis",
          "Advanced problem solving",
          "Multi-step project planning",
          "Professional content creation",
        ];
      } else if (model.includes("flash")) {
        detailedDescription =
          "Gemini Flash models are optimized for speed and efficiency while maintaining high quality output. Perfect for real-time applications.";
        capabilities = [
          "Ultra-fast response times",
          "Web search integration",
          "Multimodal understanding",
          "Efficient processing",
        ];
        limitations = [
          "May sacrifice some accuracy for speed",
          "Limited context for very long conversations",
        ];
        bestUseCases = [
          "Real-time chat applications",
          "Quick content generation",
          "Fast web search and summaries",
        ];
      }
      break;

    default:
      detailedDescription = baseInfo.description;
      capabilities = [
        "General language understanding",
        "Text generation",
        "Basic analysis",
      ];
      limitations = ["Varies by specific model"];
      bestUseCases = ["General purpose tasks"];
  }

  return {
    ...baseInfo,
    detailedDescription,
    capabilities,
    limitations,
    bestUseCases,
  };
};

export function ModelManager() {
  // Get state and actions from Zustand stores
  const {
    enabledModels,
    toggleModel,
    customModels,
    favoriteModels,
    toggleFavoriteModel,
  } = useModelStore();
  const { getKey } = useAPIKeyStore();

  // Local component state
  const [searchQuery, setSearchQuery] = useState("");
  const [filters, setFilters] = useState<FilterState>({
    providers: [],
    features: [],
    capabilities: [],
    showOnlyAvailable: false,
    showOnlyFavorites: false,
  });
  const [expandedProviders, setExpandedProviders] = useState<
    Record<string, boolean>
  >({});
  const [selectedDetailModelId, setSelectedDetailModelId] =
    useState<AIModel | null>(null);

  // --- Filter Logic ---
  // Memoize filter state check to prevent unnecessary re-renders
  const hasActiveFilters = useMemo(
    () =>
      filters.providers.length > 0 ||
      filters.features.length > 0 ||
      filters.capabilities.length > 0 ||
      filters.showOnlyAvailable ||
      filters.showOnlyFavorites,
    [],
  );

  // Memoize filter matching logic
  const modelMatchesFilters = useCallback(
    (modelInfo: ModelInfo) => {
      // Provider filter
      if (
        filters.providers.length > 0 &&
        !filters.providers.includes(modelInfo.provider.toLowerCase())
      )
        return false;

      // Features filter
      const modelFeatures = modelInfo.features.map((f) =>
        f.label.toLowerCase(),
      );
      if (
        filters.features.length > 0 &&
        !filters.features.some((f) => modelFeatures.includes(f))
      )
        return false;

      // Capabilities filter
      const matchesCapability = filters.capabilities.some((capability) => {
        switch (capability) {
          case "latest":
            return (
              modelInfo.model.includes("2.5") ||
              modelInfo.model.includes("o3") ||
              modelInfo.model.includes("2.0")
            );
          case "flagship":
            return (
              modelInfo.model.includes("gpt-4o") ||
              modelInfo.model.includes("gemini-2.5-pro") ||
              modelInfo.model.includes("claude-3-5-sonnet")
            );
          case "experimental":
            return (
              modelInfo.model.includes("exp") ||
              modelInfo.model.includes("preview") ||
              modelInfo.model.includes("thinking")
            );
          default:
            return false;
        }
      });
      if (filters.capabilities.length > 0 && !matchesCapability) return false;

      // Availability filter
      if (filters.showOnlyAvailable && !modelInfo.hasApiKey) return false;

      // Favorites filter
      if (
        filters.showOnlyFavorites &&
        !favoriteModels.includes(modelInfo.model)
      )
        return false;

      return true;
    },
    [filters, favoriteModels],
  ); // Dependencies for filtering

  // --- Model Data Preparation ---
  // Memoize the list of all models
  const allModels = useMemo(
    () => [...AI_MODELS, ...customModels],
    [customModels],
  );

  // Memoize the processed list of models, including API key status and enabled status
  const processedModels: ModelInfo[] = useMemo(() => {
    // Create a map of provider API keys for efficient lookup
    const apiKeyMap = new Map<string, string | null | undefined>();
    FILTER_OPTIONS.providers.forEach((p) =>
      apiKeyMap.set(p.value, getKey(p.value)),
    );

    return allModels.map((model) => {
      const config = getModelConfig(model);
      const apiKey = apiKeyMap.get(config.provider);
      return getBaseModelInfo(model, enabledModels, favoriteModels, apiKey);
    });
  }, [allModels, enabledModels, favoriteModels, getKey]); // Re-calculate if any of these change

  // Memoize the list of models after applying search and filters
  const filteredAndSearchedModels = useMemo(() => {
    return processedModels.filter((modelInfo) => {
      const matchesSearch =
        modelInfo.name.toLowerCase().includes(searchQuery.toLowerCase()) ||
        modelInfo.provider.toLowerCase().includes(searchQuery.toLowerCase()) ||
        modelInfo.description.toLowerCase().includes(searchQuery.toLowerCase());
      return matchesSearch && modelMatchesFilters(modelInfo);
    });
  }, [processedModels, searchQuery, modelMatchesFilters]); // Re-calculate on search or filter changes

  // Memoize the sorted list of models
  const sortedModels = useMemo(() => {
    const modelsToSort = [...filteredAndSearchedModels];
    if (hasActiveFilters) {
      // Sort by enabled status first, then alphabetically when filters are active
      return modelsToSort.sort((a, b) => {
        if (a.isEnabled !== b.isEnabled) return a.isEnabled ? -1 : 1; // Enabled models first
        return a.name.localeCompare(b.name);
      });
    } else {
      // Sort by provider, then model name when no filters are active
      return modelsToSort.sort((a, b) => {
        if (a.provider !== b.provider) {
          // Define a specific order for providers
          const providerOrder = ["OpenAI", "Google", "OpenRouter", "Ollama"];
          return (
            providerOrder.indexOf(a.provider) -
            providerOrder.indexOf(b.provider)
          );
        }
        return a.name.localeCompare(b.name);
      });
    }
  }, [filteredAndSearchedModels, hasActiveFilters, enabledModels]); // Re-calculate based on filtered list, filter state, and enabled status

  // --- Filter/Search Management Callbacks ---
  const updateFilter = useCallback(
    (type: keyof FilterState, value: string | boolean) => {
      setFilters((prev) => {
        if (type === "showOnlyAvailable" || type === "showOnlyFavorites") {
          return { ...prev, [type]: value as boolean };
        } else {
          const currentValues = prev[type] as string[];
          const newValues = currentValues.includes(value as string)
            ? currentValues.filter((v) => v !== value)
            : [...currentValues, value as string];
          return { ...prev, [type]: newValues };
        }
      });
    },
    [],
  ); // No dependencies, state setter is stable

  const clearAllFilters = useCallback(() => {
    setFilters({
      providers: [],
      features: [],
      capabilities: [],
      showOnlyAvailable: false,
      showOnlyFavorites: false,
    });
  }, []); // No dependencies

  // Callback to get the count of active filters
  const getActiveFilterCount = useCallback(() => {
    return (
      filters.providers.length +
      filters.features.length +
      filters.capabilities.length +
      (filters.showOnlyAvailable ? 1 : 0) +
      (filters.showOnlyFavorites ? 1 : 0)
    );
  }, [filters]); // Re-calculate if filters change

  // Callback to toggle all models for a specific provider group
  const handleToggleAllModelsForProvider = useCallback(
    (providerName: string, modelsInGroup: ModelInfo[]) => {
      const allEnabled = modelsInGroup.every((model) => model.isEnabled);
      modelsInGroup.forEach((modelInfo) => {
        const shouldBeEnabled = !allEnabled; // If all are enabled, we want to disable; otherwise, enable.
        if (modelInfo.isEnabled !== shouldBeEnabled) {
          // Only toggle if the state needs to change
          toggleModel(modelInfo.model);
        }
      });
    },
    [toggleModel],
  );

  // Callback to toggle the expansion/collapse state of a provider group
  const toggleProviderExpansion = useCallback((provider: string) => {
    setExpandedProviders((prev) => ({ ...prev, [provider]: !prev[provider] }));
  }, []);

  // --- Model Action Callbacks ---
  // Callback to toggle the enabled state of a single model
  const handleToggleModel = useCallback(
    (model: AIModel) => {
      toggleModel(model);
      const isEnabled = enabledModels.includes(model);
      toast.success(
        isEnabled
          ? `${model} removed from quick access`
          : `${model} added to quick access`,
      );
    },
    [toggleModel, enabledModels],
  ); // Dependencies needed for toast message

  // Callback to select recommended models
  const handleSelectRecommended = useCallback(() => {
    // Filter for recommended models (flagship, latest, o1/claude)
    const recommendedModels = sortedModels.filter(
      (info) =>
        info.hasApiKey &&
        (info.model.includes("gpt-4o") ||
          info.model.includes("gemini-2") ||
          info.model.includes("o1") ||
          info.model.includes("claude")),
    );
    let modelsToggled = 0;
    recommendedModels.forEach((info) => {
      if (!info.isEnabled) {
        // Only toggle if not already enabled
        toggleModel(info.model);
        modelsToggled++;
      }
    });
    if (modelsToggled > 0) {
      toast.success(`Enabled ${modelsToggled} recommended models`);
    } else {
      toast.info("All recommended models are already enabled.");
    }
  }, [sortedModels, toggleModel]);

  // Callback to deselect all currently enabled models
  const handleUnselectAll = useCallback(() => {
    enabledModels.forEach((model) => {
      toggleModel(model); // This will toggle them off
    });
    toast.success("Unselected all models");
<<<<<<< HEAD
  }, [enabledModels, toggleModel]);

  // Callback to toggle favorite status of a model
  const handleToggleFavorite = useCallback(
    (model: AIModel) => {
      toggleFavoriteModel(model);
      const isFavorite = favoriteModels.includes(model);
      toast.success(
        isFavorite
          ? `${model} removed from favorites`
          : `${model} added to favorites`,
      );
    },
    [favoriteModels, toggleFavoriteModel],
  );
=======
  };

  const handleToggleFavorite = (model: AIModel) => {
    toggleFavoriteModel(model);
    const isFavorite = favoriteModels.includes(model);
    toast.success(
      isFavorite
        ? `${model} removed from favorites`
        : `${model} added to favorites`,
    );
  };

  const getDetailedModelInfo = (model: AIModel) => {
    const config = getModelConfig(model);
    const modelInfo = getModelInfo(model);

    let detailedDescription = "";
    let capabilities: string[] = [];
    let limitations: string[] = [];
    let bestUseCases: string[] = [];

    switch (config.provider) {
      case "openai":
        if (model.includes("o3")) {
          detailedDescription =
            "OpenAI o3 represents the latest advancement in reasoning models. This model excels at complex problem-solving, mathematical reasoning, scientific analysis, and multi-step logical thinking.";
          capabilities = [
            "Advanced mathematical reasoning",
            "Scientific problem solving",
            "Complex logical analysis",
            "Multi-step reasoning",
            "Academic research assistance",
          ];
          limitations = [
            "Higher latency due to reasoning process",
            "More expensive per token",
            "May be overkill for simple tasks",
          ];
          bestUseCases = [
            "Academic research and analysis",
            "Complex mathematical problems",
            "Scientific hypothesis testing",
            "Technical troubleshooting",
          ];
        } else if (model.includes("o1")) {
          detailedDescription =
            "OpenAI o1 is designed for complex reasoning tasks that require careful thought and planning. It uses reinforcement learning to reason through problems step-by-step.";
          capabilities = [
            "Step-by-step reasoning",
            "Mathematical problem solving",
            "Scientific analysis",
            "Complex coding tasks",
          ];
          limitations = [
            "Slower response times",
            "Higher cost per token",
            "Limited web search capabilities",
          ];
          bestUseCases = [
            "Academic research",
            "Complex coding problems",
            "Mathematical proofs",
            "Scientific analysis"
          ]
        } else if (model.includes("o4")) {
          detailedDescription = "OpenAI o4 represents the next generation of reasoning models, offering enhanced problem-solving capabilities and advanced logical analysis. Building on the success of o3, o4 provides improved efficiency and broader reasoning capabilities."
          capabilities = [
            "Enhanced mathematical reasoning",
            "Advanced scientific analysis",
            "Complex multi-step problem solving",
            "Improved logical deduction",
            "Academic research and synthesis"
          ]
          limitations = [
            "Higher computational cost",
            "Increased response latency",
            "May be excessive for simple queries"
          ]
          bestUseCases = [
            "Complex academic research",
            "Advanced mathematical proofs",
            "Scientific hypothesis development",
            "Technical system design"
          ]
        } else if (model.includes("gpt-4.5")) {
          detailedDescription = "GPT-4.5 is an enhanced version of GPT-4, featuring improved reasoning capabilities, better instruction following, and enhanced multimodal understanding. It offers superior performance across a wide range of tasks."
          capabilities = [
            "Enhanced natural language understanding",
            "Improved multimodal processing",
            "Better instruction following",
            "Advanced code generation and debugging",
            "Superior creative and analytical writing"
          ]
          limitations = [
            "Higher token costs than GPT-4",
            "May be slower for simple tasks",
            "Training data limitations"
          ]
          bestUseCases = [
            "Complex content creation",
            "Advanced code development",
            "Detailed analysis and research",
            "Professional writing and editing"
          ]
        } else if (model.includes("gpt-4.1")) {
          detailedDescription = "GPT-4.1 is an improved iteration of GPT-4, offering enhanced performance, better accuracy, and improved handling of nuanced instructions. It provides a balanced upgrade from the original GPT-4."
          capabilities = [
            "Improved natural language processing",
            "Enhanced accuracy and precision",
            "Better context understanding",
            "Advanced reasoning capabilities",
            "Improved code generation"
          ]
          limitations = [
            "Moderate increase in cost",
            "May have slightly higher latency",
            "Training data cutoff limitations"
          ]
          bestUseCases = [
            "Professional content creation",
            "Code development and review",
            "Academic writing and research",
            "Business analysis and reporting"
          ]
        } else if (model.includes("gpt-4o")) {
          detailedDescription =
            "GPT-4o is OpenAI's flagship model, offering the best balance of speed, intelligence, and capabilities. It excels at natural conversations, creative tasks, and analysis.";
          capabilities = [
            "Natural language understanding",
            "Image analysis and description",
            "Web search integration",
            "Code generation and debugging",
            "Creative writing and ideation",
          ];
          limitations = [
            "May hallucinate facts occasionally",
            "Limited real-time information",
            "Training data cutoff limitations",
          ];
          bestUseCases = [
            "General conversation and assistance",
            "Creative writing projects",
            "Code development and review",
            "Research and analysis",
          ];
        }
        break;

      case "google":
        if (model.includes("2.5")) {
          detailedDescription =
            "Gemini 2.5 represents Google's most advanced AI model, designed for complex tasks requiring deep understanding and analysis.";
          capabilities = [
            "Advanced multimodal understanding",
            "Complex reasoning and analysis",
            "Web search integration",
            "Long context understanding",
          ];
          limitations = [
            "Higher computational requirements",
            "May be slower for simple tasks",
            "Regional availability may vary",
          ];
          bestUseCases = [
            "Complex research and analysis",
            "Advanced problem solving",
            "Multi-step project planning",
            "Professional content creation",
          ];
        } else if (model.includes("flash")) {
          detailedDescription =
            "Gemini Flash models are optimized for speed and efficiency while maintaining high quality output. Perfect for real-time applications.";
          capabilities = [
            "Ultra-fast response times",
            "Web search integration",
            "Multimodal understanding",
            "Efficient processing",
          ];
          limitations = [
            "May sacrifice some accuracy for speed",
            "Limited context for very long conversations",
          ];
          bestUseCases = [
            "Real-time chat applications",
            "Quick content generation",
            "Fast web search and summaries",
          ];
        }
        break;

      default:
        detailedDescription = modelInfo.description;
        capabilities = [
          "General language understanding",
          "Text generation",
          "Basic analysis",
        ];
        limitations = ["Varies by specific model"];
        bestUseCases = ["General purpose tasks"];
    }

    return {
      ...modelInfo,
      detailedDescription,
      capabilities,
      limitations,
      bestUseCases,
    };
  };

  // Logic to render the models list section based on filters
  const modelsListSection =
    !hasActiveFilters && groupedModels ? (
      // Grouped by provider when no filters
      Object.entries(groupedModels).map(([provider, models]) => {
        // Determine if the provider group is expanded.
        // If `expandedProviders[provider]` is undefined, default to `true` (open).
        const isProviderExpanded = expandedProviders[provider] ?? true;
        // Determine if 'Select All' or 'Deselect All' is the current action for this group
        const allModelsAreEnabled = models.every((model) => model.isEnabled);

        return (
          <div key={provider} className="space-y-4">
            {/* Provider Header - Clickable to toggle expansion */}
            <div
              className={cn(
                "flex items-center gap-3 p-4 rounded-lg transition-all duration-200",
                models.some((m) => m.isEnabled) &&
                  "bg-primary/5 border border-primary/20",
              )}
              onClick={() => toggleProviderExpansion(provider)}
              role="button"
              aria-expanded={isProviderExpanded}
              aria-controls={`provider-models-${provider}`}
            >
              <ProviderLogo
                provider={
                  provider.toLowerCase() as
                    | "openai"
                    | "google"
                    | "openrouter"
                    | "ollama"
                }
                size="md"
              />
              <div className="flex-1">
                <div className="flex items-center gap-2">
                  <h4 className="text-lg font-semibold">{provider}</h4>
                  {models.some((m) => m.isEnabled) && (
                    <Badge
                      variant="secondary"
                      className="text-xs bg-primary/10 text-primary"
                    >
                      {models.filter((m) => m.isEnabled).length} active
                    </Badge>
                  )}
                </div>
                <p className="text-sm text-muted-foreground">
                  {models.length} model{models.length !== 1 ? "s" : ""}{" "}
                  available • Last updated: January 2025
                </p>
              </div>

              {/* Controls: Select All/Deselect All and Expand/Collapse */}
              <div className="flex items-center gap-2">
                <Button
                  variant="outline"
                  size="sm"
                  onClick={(e) => {
                    e.stopPropagation(); // Prevent the group header's onClick from firing
                    handleToggleAllModelsForProvider(provider, models);
                  }}
                  className="gap-2"
                  aria-label={
                    allModelsAreEnabled
                      ? "Deselect all models in this family"
                      : "Select all models in this family"
                  }
                >
                  {allModelsAreEnabled ? (
                    <>
                      <Square className="h-4 w-4" />
                      Deselect All
                    </>
                  ) : (
                    <>
                      <CheckSquare className="h-4 w-4" />
                      Select All
                    </>
                  )}
                </Button>
                <Button
                  variant="ghost"
                  size="sm"
                  className="opacity-60 hover:opacity-100 p-1"
                  aria-label={`Toggle ${provider} models`}
                >
                  <ChevronDown
                    className={cn(
                      "h-4 w-4 transition-transform duration-200",
                      !isProviderExpanded && "rotate-180",
                    )}
                  />
                </Button>
              </div>
            </div>

            {/* Conditionally render the list of models if the group is expanded */}
            {isProviderExpanded && (
              <div className="grid gap-4" id={`provider-models-${provider}`}>
                {models.map((modelInfo) => (
                  <div
                    key={modelInfo.model}
                    className={cn(
                      "group relative overflow-hidden rounded-xl border bg-gradient-to-r from-card to-card/50 p-6 transition-all duration-300",
                      modelInfo.isEnabled &&
                        "ring-2 ring-primary/20 bg-primary/5",
                      "hover:shadow-lg hover:border-primary/20",
                    )}
                  >
                    <div className="flex items-start justify-between">
                      <div className="flex items-start gap-4 flex-1 min-w-0">
                        {/* Model Info */}
                        <div className="flex-1 min-w-0 space-y-3">
                          <div className="space-y-1">
                            <div className="flex items-center gap-3">
                              <ProviderLogo
                                provider={
                                  modelInfo.provider.toLowerCase() as
                                    | "openai"
                                    | "google"
                                    | "openrouter"
                                    | "ollama"
                                }
                                size="md"
                              />
                              <h4 className="text-xl font-bold text-foreground truncate">
                                {modelInfo.name}
                              </h4>
                              {favoriteModels.includes(modelInfo.model) && (
                                <Badge
                                  variant="secondary"
                                  className="text-xs gap-1 bg-yellow-500/10 text-yellow-600 border-yellow-500/20"
                                >
                                  <Star className="h-3 w-3 fill-current" />
                                  Favorite
                                </Badge>
                              )}
                              {modelInfo.name.includes("🔺") && (
                                <Badge variant="secondary" className="text-xs">
                                  Delta
                                </Badge>
                              )}
                            </div>
                            <div className="ml-12 space-y-2">
                              <p className="text-sm text-muted-foreground leading-relaxed">
                                {modelInfo.description}
                              </p>
                              <button
                                onClick={() =>
                                  setSelectedDetailModel(modelInfo.model)
                                }
                                className="text-xs text-primary hover:text-primary/80 transition-colors font-medium"
                              >
                                Show more details →
                              </button>
                            </div>
                          </div>

                          {/* Features */}
                          <div className="flex items-center gap-3 flex-wrap ml-12">
                            {/* Core Features */}
                            <div className="flex items-center gap-1">
                              {modelInfo.features
                                .filter((f) =>
                                  ["Search", "Vision", "PDFs"].includes(
                                    f.label,
                                  ),
                                )
                                .map((feature, index) => (
                                  <Badge
                                    key={index}
                                    variant="secondary"
                                    className={cn(
                                      "text-xs gap-1 font-medium",
                                      feature.color,
                                    )}
                                  >
                                    {feature.icon}
                                    {feature.label}
                                  </Badge>
                                ))}
                            </div>

                            {/* Performance Features */}
                            <div className="flex items-center gap-1">
                              {modelInfo.features
                                .filter((f) =>
                                  ["Fast", "Thinking", "Reasoning"].includes(
                                    f.label,
                                  ),
                                )
                                .map((feature, index) => (
                                  <Badge
                                    key={index}
                                    variant="outline"
                                    className={cn(
                                      "text-xs gap-1",
                                      feature.color,
                                    )}
                                  >
                                    {feature.icon}
                                    {feature.label}
                                  </Badge>
                                ))}
                            </div>

                            {/* Status Indicators */}
                            {modelInfo.isUsingDefaultKey && (
                              <Badge
                                variant="outline"
                                className="text-xs gap-1 border-green-500/30 text-green-600 bg-green-50/50 dark:bg-green-950/10 opacity-75"
                              >
                                <Shield className="h-3 w-3" />
                                Default key
                              </Badge>
                            )}
                          </div>
                        </div>
                      </div>

                      {/* Actions */}
                      <div className="flex items-center gap-3">
                        {modelInfo.searchUrl && (
                          <Button
                            variant="ghost"
                            size="sm"
                            asChild
                            className="gap-2 opacity-0 group-hover:opacity-100 transition-opacity"
                          >
                            <a
                              href={modelInfo.searchUrl}
                              target="_blank"
                              rel="noopener noreferrer"
                            >
                              <Globe className="h-4 w-4" />
                              Search URL
                            </a>
                          </Button>
                        )}

                        {/* Favorite Button */}
                        <Button
                          variant="ghost"
                          size="sm"
                          onClick={() => handleToggleFavorite(modelInfo.model)}
                          className={cn(
                            "gap-2 transition-all duration-200",
                            favoriteModels.includes(modelInfo.model)
                              ? "text-yellow-500 hover:text-yellow-600"
                              : "text-muted-foreground hover:text-yellow-500",
                          )}
                          aria-label={
                            favoriteModels.includes(modelInfo.model)
                              ? "Remove from favorites"
                              : "Add to favorites"
                          }
                        >
                          <Star
                            className={cn(
                              "h-4 w-4 transition-all duration-200",
                              favoriteModels.includes(modelInfo.model) &&
                                "fill-current",
                            )}
                          />
                        </Button>

                        <Switch
                          checked={modelInfo.isEnabled}
                          onCheckedChange={() =>
                            handleToggleModel(modelInfo.model)
                          }
                          disabled={!modelInfo.hasApiKey}
                        />
                      </div>
                    </div>

                    {/* API Key Required Overlay */}
                    {!modelInfo.hasApiKey && (
                      <div className="absolute inset-0 bg-background/80 backdrop-blur-sm flex items-center justify-center">
                        <div className="text-center space-y-2">
                          <Key className="h-8 w-8 text-muted-foreground mx-auto" />
                          <p className="text-sm font-medium">
                            API Key Required
                          </p>
                          <p className="text-xs text-muted-foreground">
                            Add your {modelInfo.provider} API key in the API
                            Keys tab
                          </p>
                        </div>
                      </div>
                    )}
                  </div>
                ))}
              </div>
            )}
          </div>
        );
      })
    ) : (
      // Filtered view - flat list
      <div className="space-y-4">
        {sortedModels.map((modelInfo) => (
          <div
            key={modelInfo.model}
            className={cn(
              "group relative overflow-hidden rounded-xl border bg-gradient-to-r from-card to-card/50 p-6 transition-all duration-300",
              modelInfo.isEnabled && "ring-2 ring-primary/20 bg-primary/5",
              "hover:shadow-lg hover:border-primary/20",
            )}
          >
            <div className="flex items-start justify-between">
              <div className="flex items-start gap-4 flex-1 min-w-0">
                {/* Model Info */}
                <div className="flex-1 min-w-0 space-y-3">
                  <div className="space-y-1">
                    <div className="flex items-center gap-3">
                      <ProviderLogo
                        provider={
                          modelInfo.provider.toLowerCase() as
                            | "openai"
                            | "google"
                            | "openrouter"
                            | "ollama"
                        }
                        size="md"
                      />
                      <h4 className="text-xl font-bold text-foreground truncate">
                        {modelInfo.name}
                      </h4>
                      {favoriteModels.includes(modelInfo.model) && (
                        <Badge
                          variant="secondary"
                          className="text-xs gap-1 bg-yellow-500/10 text-yellow-600 border-yellow-500/20"
                        >
                          <Star className="h-3 w-3 fill-current" />
                          Favorite
                        </Badge>
                      )}
                      <Badge variant="outline" className="text-xs">
                        {modelInfo.provider}
                      </Badge>
                      {modelInfo.name.includes("🔺") && (
                        <Badge variant="secondary" className="text-xs">
                          Delta
                        </Badge>
                      )}
                    </div>
                    <div className="ml-12 space-y-2">
                      <p className="text-sm text-muted-foreground leading-relaxed">
                        {modelInfo.description}
                      </p>
                      <button
                        onClick={() => setSelectedDetailModel(modelInfo.model)}
                        className="text-xs text-primary hover:text-primary/80 transition-colors font-medium"
                      >
                        Show more details →
                      </button>
                    </div>
                  </div>

                  {/* Features */}
                  <div className="flex items-center gap-3 flex-wrap ml-12">
                    {/* Core Features */}
                    <div className="flex items-center gap-1">
                      {modelInfo.features
                        .filter((f) =>
                          ["Search", "Vision", "PDFs"].includes(f.label),
                        )
                        .map((feature, index) => (
                          <Badge
                            key={index}
                            variant="secondary"
                            className={cn(
                              "text-xs gap-1 font-medium",
                              feature.color,
                            )}
                          >
                            {feature.icon}
                            {feature.label}
                          </Badge>
                        ))}
                    </div>

                    {/* Performance Features */}
                    <div className="flex items-center gap-1">
                      {modelInfo.features
                        .filter((f) =>
                          ["Fast", "Thinking", "Reasoning"].includes(f.label),
                        )
                        .map((feature, index) => (
                          <Badge
                            key={index}
                            variant="outline"
                            className={cn("text-xs gap-1", feature.color)}
                          >
                            {feature.icon}
                            {feature.label}
                          </Badge>
                        ))}
                    </div>

                    {/* Status Indicators */}
                    {modelInfo.isUsingDefaultKey && (
                      <Badge
                        variant="outline"
                        className="text-xs gap-1 border-green-500/30 text-green-600 bg-green-50/50 dark:bg-green-950/10 opacity-75"
                      >
                        <Shield className="h-3 w-3" />
                        Default key
                      </Badge>
                    )}
                  </div>
                </div>
              </div>

              {/* Actions */}
              <div className="flex items-center gap-3">
                {modelInfo.searchUrl && (
                  <Button
                    variant="ghost"
                    size="sm"
                    asChild
                    className="gap-2 opacity-0 group-hover:opacity-100 transition-opacity"
                  >
                    <a
                      href={modelInfo.searchUrl}
                      target="_blank"
                      rel="noopener noreferrer"
                    >
                      <Globe className="h-4 w-4" />
                      Search URL
                    </a>
                  </Button>
                )}

                {/* Favorite Button */}
                <Button
                  variant="ghost"
                  size="sm"
                  onClick={() => handleToggleFavorite(modelInfo.model)}
                  className={cn(
                    "gap-2 transition-all duration-200",
                    favoriteModels.includes(modelInfo.model)
                      ? "text-yellow-500 hover:text-yellow-600"
                      : "text-muted-foreground hover:text-yellow-500",
                  )}
                  aria-label={
                    favoriteModels.includes(modelInfo.model)
                      ? "Remove from favorites"
                      : "Add to favorites"
                  }
                >
                  <Star
                    className={cn(
                      "h-4 w-4 transition-all duration-200",
                      favoriteModels.includes(modelInfo.model) &&
                        "fill-current",
                    )}
                  />
                </Button>

                <Switch
                  checked={modelInfo.isEnabled}
                  onCheckedChange={() => handleToggleModel(modelInfo.model)}
                  disabled={!modelInfo.hasApiKey}
                />
              </div>
            </div>
>>>>>>> 05d62131

  // --- Dialog Logic ---
  // Memoize the detailed info for the currently selected model for the dialog
  const detailedModelInfoForDialog = useMemo(() => {
    if (!selectedDetailModelId) return null;
    // Find the base info from the processed models list
    const baseInfo = processedModels.find(
      (m) => m.model === selectedDetailModelId,
    );
    if (!baseInfo) return null; // Should not happen if ID is valid
    return getDetailedModelInfo(selectedDetailModelId, baseInfo);
  }, [selectedDetailModelId, processedModels]);

  // Handlers for showing and closing the dialog
  const handleShowDetails = useCallback((modelId: AIModel) => {
    setSelectedDetailModelId(modelId);
  }, []);
  const handleCloseDialog = useCallback(() => {
    setSelectedDetailModelId(null);
  }, []);

  return (
    <div className="space-y-6">
      {/* Header Section */}
      <div className="space-y-4">
        <div>
          <h3 className="text-xl font-semibold">Available Models</h3>
          <p className="text-sm text-muted-foreground">
            Choose which models appear in your model selector. This won't affect
            existing conversations.
          </p>
        </div>

        {/* Filter Bar Component */}
        <FilterBar
          searchQuery={searchQuery}
          filters={filters}
          onSearchChange={setSearchQuery}
          onFilterChange={updateFilter}
          onClearFilters={clearAllFilters}
          onSelectRecommended={handleSelectRecommended}
          onUnselectAll={handleUnselectAll}
        />
      </div>

      {/* Models List Section */}
      <div className="space-y-6">
        <ModelList
          sortedModels={sortedModels}
          hasActiveFilters={hasActiveFilters}
          favoriteModels={favoriteModels}
          expandedProviders={expandedProviders}
          onToggleModel={handleToggleModel}
          onToggleFavorite={handleToggleFavorite}
          onShowDetails={handleShowDetails}
          onToggleProviderExpansion={toggleProviderExpansion}
          onToggleAllModelsForProvider={handleToggleAllModelsForProvider}
        />
      </div>

      {/* Model Details Dialog */}
      <ModelDetailsDialog
        selectedDetailModelId={selectedDetailModelId}
        detailedModelInfo={detailedModelInfoForDialog}
        onClose={handleCloseDialog}
        onToggleModel={handleToggleModel}
      />
    </div>
  );
}<|MERGE_RESOLUTION|>--- conflicted
+++ resolved
@@ -1,4 +1,3 @@
-// src/components/models/ModelManager.tsx
 "use client";
 
 import type React from "react";
@@ -6,20 +5,34 @@
 import { useModelStore } from "@/frontend/stores/ModelStore";
 import { useAPIKeyStore } from "@/frontend/stores/APIKeyStore";
 import { AI_MODELS, getModelConfig, type AIModel } from "@/lib/models";
-import { ModelList } from "./models/ModelList";
-import { FilterBar } from "./models/FilterBar";
-import { ModelDetailsDialog } from "./models/ModelDetailsDialog";
+import { ModelList } from "@/frontend/components/models/ModelList";
+import { FilterBar } from "@/frontend/components/models/FilterBar";
+import { ModelDetailsDialog } from "@/frontend/components/models/ModelDetailsDialog";
 import type {
   ModelInfo,
   FilterState,
   DetailedModelInfo,
   FilterOption,
-} from "./models/types";
+} from "@/frontend/components/models/types";
 import { toast } from "sonner"; // Assuming sonner is available
-import { Search, Sparkles, Eye, FileText, Lightbulb, Zap } from "lucide-react";
-import { ProviderLogo } from "@/frontend/components/ProviderLogo";
-
-// Filter Options are shared between FilterBar and ModelManager for display
+import {
+  Search,
+  Sparkles,
+  Eye,
+  FileText,
+  Lightbulb,
+  Zap,
+  CheckSquare,
+  Square,
+  ChevronDown,
+} from "lucide-react";
+import { ProviderLogo } from "@/frontend/components/ProviderLogo"; // User's specified path
+import { cn } from "@/lib/utils";
+import { Button } from "@/frontend/components/ui/button";
+import { Badge } from "@/frontend/components/ui/badge";
+
+// --- Filter Options Definition ---
+// Shared across FilterBar and ModelManager for rendering filter UI and logic.
 const FILTER_OPTIONS: {
   providers: FilterOption[];
   features: FilterOption[];
@@ -92,7 +105,7 @@
   ],
 };
 
-// --- Helper functions ---
+// --- Top-Level Helper Functions ---
 
 // Helper to get basic model info (used by ModelCard and for initial filtering/sorting)
 const getBaseModelInfo = (
@@ -104,6 +117,7 @@
   const config = getModelConfig(model);
   const features: ModelInfo["features"] = [];
 
+  // Add feature badges based on model capabilities
   if (config.supportsSearch)
     features.push({
       icon: <Search className="h-3 w-3" />,
@@ -161,6 +175,7 @@
   let description: string;
   let searchUrl: string | undefined;
 
+  // Determine provider name and description
   switch (config.provider) {
     case "openai":
       providerName = "OpenAI";
@@ -196,7 +211,7 @@
           description =
             "Google's flagship model, known for speed and accuracy (and also web search!).";
       } else description = "Advanced language model from Google.";
-      searchUrl = "https://gemini.google.com";
+      searchUrl = "https://gemini.google.com"; // Gemini search URL
       break;
     case "openrouter":
       providerName = "OpenRouter";
@@ -212,9 +227,11 @@
       description = "AI language model.";
   }
 
+  // Display name for Ollama models
   const displayName = model.startsWith("ollama:")
     ? model.replace("ollama:", "")
     : model;
+  // Determine if API key is available or required
   const hasApiKey =
     config.provider === "ollama" || config.provider === "google" || !!apiKey;
   const isUsingDefaultKey = config.provider !== "ollama" && !apiKey;
@@ -245,6 +262,8 @@
   let limitations: string[] = [];
   let bestUseCases: string[] = [];
 
+  // Provide detailed descriptions, capabilities, limitations, and best use cases
+  // based on the model provider and specific model identifiers.
   switch (config.provider) {
     case "openai":
       if (model.includes("o3")) {
@@ -291,7 +310,6 @@
       } else if (model.includes("o4")) {
         detailedDescription =
           "OpenAI o4 represents the next generation of reasoning models, offering enhanced problem-solving capabilities and advanced logical analysis. Building on the success of o3, o4 provides improved efficiency and broader reasoning capabilities.";
-
         capabilities = [
           "Enhanced mathematical reasoning",
           "Advanced scientific analysis",
@@ -299,13 +317,11 @@
           "Improved logical deduction",
           "Academic research and synthesis",
         ];
-
         limitations = [
           "Higher computational cost",
           "Increased response latency",
           "May be excessive for simple queries",
         ];
-
         bestUseCases = [
           "Complex academic research",
           "Advanced mathematical proofs",
@@ -315,7 +331,6 @@
       } else if (model.includes("gpt-4.5")) {
         detailedDescription =
           "GPT-4.5 is an enhanced version of GPT-4, featuring improved reasoning capabilities, better instruction following, and enhanced multimodal understanding. It offers superior performance across a wide range of tasks.";
-
         capabilities = [
           "Enhanced natural language understanding",
           "Improved multimodal processing",
@@ -323,13 +338,11 @@
           "Advanced code generation and debugging",
           "Superior creative and analytical writing",
         ];
-
         limitations = [
           "Higher token costs than GPT-4",
           "May be slower for simple tasks",
           "Training data limitations",
         ];
-
         bestUseCases = [
           "Complex content creation",
           "Advanced code development",
@@ -339,7 +352,6 @@
       } else if (model.includes("gpt-4.1")) {
         detailedDescription =
           "GPT-4.1 is an improved iteration of GPT-4, offering enhanced performance, better accuracy, and improved handling of nuanced instructions. It provides a balanced upgrade from the original GPT-4.";
-
         capabilities = [
           "Improved natural language processing",
           "Enhanced accuracy and precision",
@@ -347,13 +359,11 @@
           "Advanced reasoning capabilities",
           "Improved code generation",
         ];
-
         limitations = [
           "Moderate increase in cost",
           "May have slightly higher latency",
           "Training data cutoff limitations",
         ];
-
         bestUseCases = [
           "Professional content creation",
           "Code development and review",
@@ -446,6 +456,7 @@
   };
 };
 
+// --- ModelManager Component ---
 export function ModelManager() {
   // Get state and actions from Zustand stores
   const {
@@ -472,7 +483,7 @@
   const [selectedDetailModelId, setSelectedDetailModelId] =
     useState<AIModel | null>(null);
 
-  // --- Filter Logic ---
+  // --- Filter Logic Callbacks ---
   // Memoize filter state check to prevent unnecessary re-renders
   const hasActiveFilters = useMemo(
     () =>
@@ -481,10 +492,10 @@
       filters.capabilities.length > 0 ||
       filters.showOnlyAvailable ||
       filters.showOnlyFavorites,
-    [],
+    [filters], // Depend on filters state
   );
 
-  // Memoize filter matching logic
+  // Memoize filter matching logic for performance
   const modelMatchesFilters = useCallback(
     (modelInfo: ModelInfo) => {
       // Provider filter
@@ -543,11 +554,11 @@
 
       return true;
     },
-    [filters, favoriteModels],
-  ); // Dependencies for filtering
+    [filters, favoriteModels], // Dependencies for filtering
+  );
 
   // --- Model Data Preparation ---
-  // Memoize the list of all models
+  // Memoize the list of all models (AI_MODELS + customModels)
   const allModels = useMemo(
     () => [...AI_MODELS, ...customModels],
     [customModels],
@@ -555,8 +566,8 @@
 
   // Memoize the processed list of models, including API key status and enabled status
   const processedModels: ModelInfo[] = useMemo(() => {
-    // Create a map of provider API keys for efficient lookup
     const apiKeyMap = new Map<string, string | null | undefined>();
+    // Pre-fetch API keys for all providers for efficiency
     FILTER_OPTIONS.providers.forEach((p) =>
       apiKeyMap.set(p.value, getKey(p.value)),
     );
@@ -564,11 +575,12 @@
     return allModels.map((model) => {
       const config = getModelConfig(model);
       const apiKey = apiKeyMap.get(config.provider);
+      // Use the top-level helper function
       return getBaseModelInfo(model, enabledModels, favoriteModels, apiKey);
     });
-  }, [allModels, enabledModels, favoriteModels, getKey]); // Re-calculate if any of these change
-
-  // Memoize the list of models after applying search and filters
+  }, [allModels, enabledModels, favoriteModels, getKey]); // Re-calculate if store states change
+
+  // Memoize the list of models after applying search query and filters
   const filteredAndSearchedModels = useMemo(() => {
     return processedModels.filter((modelInfo) => {
       const matchesSearch =
@@ -581,18 +593,18 @@
 
   // Memoize the sorted list of models
   const sortedModels = useMemo(() => {
-    const modelsToSort = [...filteredAndSearchedModels];
+    const modelsToSort = [...filteredAndSearchedModels]; // Create a copy to avoid mutating filtered list
     if (hasActiveFilters) {
       // Sort by enabled status first, then alphabetically when filters are active
       return modelsToSort.sort((a, b) => {
-        if (a.isEnabled !== b.isEnabled) return a.isEnabled ? -1 : 1; // Enabled models first
+        if (a.isEnabled !== b.isEnabled) return a.isEnabled ? -1 : 1; // Enabled models appear first
         return a.name.localeCompare(b.name);
       });
     } else {
       // Sort by provider, then model name when no filters are active
       return modelsToSort.sort((a, b) => {
         if (a.provider !== b.provider) {
-          // Define a specific order for providers
+          // Define a specific order for providers for consistent grouping
           const providerOrder = ["OpenAI", "Google", "OpenRouter", "Ollama"];
           return (
             providerOrder.indexOf(a.provider) -
@@ -602,26 +614,30 @@
         return a.name.localeCompare(b.name);
       });
     }
-  }, [filteredAndSearchedModels, hasActiveFilters, enabledModels]); // Re-calculate based on filtered list, filter state, and enabled status
+  }, [filteredAndSearchedModels, hasActiveFilters, enabledModels]); // Dependencies ensure sorting is up-to-date
 
   // --- Filter/Search Management Callbacks ---
+  // Update filter state
   const updateFilter = useCallback(
     (type: keyof FilterState, value: string | boolean) => {
       setFilters((prev) => {
         if (type === "showOnlyAvailable" || type === "showOnlyFavorites") {
+          // Toggle boolean filters
           return { ...prev, [type]: value as boolean };
         } else {
+          // Handle array filters (providers, features, capabilities)
           const currentValues = prev[type] as string[];
           const newValues = currentValues.includes(value as string)
-            ? currentValues.filter((v) => v !== value)
-            : [...currentValues, value as string];
+            ? currentValues.filter((v) => v !== value) // Remove if already present
+            : [...currentValues, value as string]; // Add if not present
           return { ...prev, [type]: newValues };
         }
       });
     },
-    [],
-  ); // No dependencies, state setter is stable
-
+    [], // State setter is stable, no dependencies needed
+  );
+
+  // Clear all active filters
   const clearAllFilters = useCallback(() => {
     setFilters({
       providers: [],
@@ -630,9 +646,9 @@
       showOnlyAvailable: false,
       showOnlyFavorites: false,
     });
-  }, []); // No dependencies
-
-  // Callback to get the count of active filters
+  }, []);
+
+  // Get the count of currently active filters for display
   const getActiveFilterCount = useCallback(() => {
     return (
       filters.providers.length +
@@ -641,49 +657,54 @@
       (filters.showOnlyAvailable ? 1 : 0) +
       (filters.showOnlyFavorites ? 1 : 0)
     );
-  }, [filters]); // Re-calculate if filters change
-
-  // Callback to toggle all models for a specific provider group
+  }, [filters]); // Re-calculate if filters state changes
+
+  // Callback to toggle all models for a specific provider group (select/deselect all)
   const handleToggleAllModelsForProvider = useCallback(
     (providerName: string, modelsInGroup: ModelInfo[]) => {
+      // Determine if all models in this group are currently enabled.
       const allEnabled = modelsInGroup.every((model) => model.isEnabled);
       modelsInGroup.forEach((modelInfo) => {
-        const shouldBeEnabled = !allEnabled; // If all are enabled, we want to disable; otherwise, enable.
+        // If all are enabled, we want to disable them. If any is not enabled, we want to enable them.
+        const shouldBeEnabled = !allEnabled;
+        // Only toggle if the current state is different from the desired state to avoid unnecessary updates.
         if (modelInfo.isEnabled !== shouldBeEnabled) {
-          // Only toggle if the state needs to change
           toggleModel(modelInfo.model);
         }
       });
     },
-    [toggleModel],
+    [toggleModel], // Dependency on toggleModel
   );
 
   // Callback to toggle the expansion/collapse state of a provider group
   const toggleProviderExpansion = useCallback((provider: string) => {
-    setExpandedProviders((prev) => ({ ...prev, [provider]: !prev[provider] }));
+    setExpandedProviders((prev) => ({
+      ...prev,
+      [provider]: !prev[provider], // Toggle the boolean state for the provider
+    }));
   }, []);
 
   // --- Model Action Callbacks ---
   // Callback to toggle the enabled state of a single model
   const handleToggleModel = useCallback(
     (model: AIModel) => {
-      toggleModel(model);
-      const isEnabled = enabledModels.includes(model);
+      toggleModel(model); // Toggle the model's enabled state
+      const isEnabled = enabledModels.includes(model); // Check the state *before* toggling for toast message
       toast.success(
         isEnabled
           ? `${model} removed from quick access`
           : `${model} added to quick access`,
       );
     },
-    [toggleModel, enabledModels],
-  ); // Dependencies needed for toast message
-
-  // Callback to select recommended models
+    [toggleModel, enabledModels], // Dependencies on store actions/state
+  );
+
+  // Callback to select recommended models (e.g., flagship, latest)
   const handleSelectRecommended = useCallback(() => {
-    // Filter for recommended models (flagship, latest, o1/claude)
+    // Identify recommended models (e.g., based on flags like gpt-4o, gemini-2, o1, claude)
     const recommendedModels = sortedModels.filter(
       (info) =>
-        info.hasApiKey &&
+        info.hasApiKey && // Ensure they have an API key
         (info.model.includes("gpt-4o") ||
           info.model.includes("gemini-2") ||
           info.model.includes("o1") ||
@@ -692,260 +713,87 @@
     let modelsToggled = 0;
     recommendedModels.forEach((info) => {
       if (!info.isEnabled) {
-        // Only toggle if not already enabled
+        // Only toggle if the model is not already enabled
         toggleModel(info.model);
         modelsToggled++;
       }
     });
+    // Provide feedback based on whether any models were actually toggled
     if (modelsToggled > 0) {
       toast.success(`Enabled ${modelsToggled} recommended models`);
     } else {
       toast.info("All recommended models are already enabled.");
     }
-  }, [sortedModels, toggleModel]);
+  }, [sortedModels, toggleModel]); // Dependencies on current sorted models and toggle action
 
   // Callback to deselect all currently enabled models
   const handleUnselectAll = useCallback(() => {
     enabledModels.forEach((model) => {
-      toggleModel(model); // This will toggle them off
+      toggleModel(model); // This action toggles them off
     });
     toast.success("Unselected all models");
-<<<<<<< HEAD
   }, [enabledModels, toggleModel]);
 
   // Callback to toggle favorite status of a model
   const handleToggleFavorite = useCallback(
     (model: AIModel) => {
-      toggleFavoriteModel(model);
-      const isFavorite = favoriteModels.includes(model);
+      toggleFavoriteModel(model); // Toggle favorite status
+      const isFavorite = favoriteModels.includes(model); // Check current state for toast message
       toast.success(
         isFavorite
           ? `${model} removed from favorites`
           : `${model} added to favorites`,
       );
     },
-    [favoriteModels, toggleFavoriteModel],
+    [favoriteModels, toggleFavoriteModel], // Dependencies on store state/actions
   );
-=======
-  };
-
-  const handleToggleFavorite = (model: AIModel) => {
-    toggleFavoriteModel(model);
-    const isFavorite = favoriteModels.includes(model);
-    toast.success(
-      isFavorite
-        ? `${model} removed from favorites`
-        : `${model} added to favorites`,
+
+  // --- Dialog Logic ---
+  // Memoize the detailed info for the currently selected model for the dialog
+  const detailedModelInfoForDialog = useMemo(() => {
+    if (!selectedDetailModelId) return null; // Return null if no model is selected
+    // Find the base info from the processed models list
+    const baseInfo = processedModels.find(
+      (m) => m.model === selectedDetailModelId,
     );
-  };
-
-  const getDetailedModelInfo = (model: AIModel) => {
-    const config = getModelConfig(model);
-    const modelInfo = getModelInfo(model);
-
-    let detailedDescription = "";
-    let capabilities: string[] = [];
-    let limitations: string[] = [];
-    let bestUseCases: string[] = [];
-
-    switch (config.provider) {
-      case "openai":
-        if (model.includes("o3")) {
-          detailedDescription =
-            "OpenAI o3 represents the latest advancement in reasoning models. This model excels at complex problem-solving, mathematical reasoning, scientific analysis, and multi-step logical thinking.";
-          capabilities = [
-            "Advanced mathematical reasoning",
-            "Scientific problem solving",
-            "Complex logical analysis",
-            "Multi-step reasoning",
-            "Academic research assistance",
-          ];
-          limitations = [
-            "Higher latency due to reasoning process",
-            "More expensive per token",
-            "May be overkill for simple tasks",
-          ];
-          bestUseCases = [
-            "Academic research and analysis",
-            "Complex mathematical problems",
-            "Scientific hypothesis testing",
-            "Technical troubleshooting",
-          ];
-        } else if (model.includes("o1")) {
-          detailedDescription =
-            "OpenAI o1 is designed for complex reasoning tasks that require careful thought and planning. It uses reinforcement learning to reason through problems step-by-step.";
-          capabilities = [
-            "Step-by-step reasoning",
-            "Mathematical problem solving",
-            "Scientific analysis",
-            "Complex coding tasks",
-          ];
-          limitations = [
-            "Slower response times",
-            "Higher cost per token",
-            "Limited web search capabilities",
-          ];
-          bestUseCases = [
-            "Academic research",
-            "Complex coding problems",
-            "Mathematical proofs",
-            "Scientific analysis"
-          ]
-        } else if (model.includes("o4")) {
-          detailedDescription = "OpenAI o4 represents the next generation of reasoning models, offering enhanced problem-solving capabilities and advanced logical analysis. Building on the success of o3, o4 provides improved efficiency and broader reasoning capabilities."
-          capabilities = [
-            "Enhanced mathematical reasoning",
-            "Advanced scientific analysis",
-            "Complex multi-step problem solving",
-            "Improved logical deduction",
-            "Academic research and synthesis"
-          ]
-          limitations = [
-            "Higher computational cost",
-            "Increased response latency",
-            "May be excessive for simple queries"
-          ]
-          bestUseCases = [
-            "Complex academic research",
-            "Advanced mathematical proofs",
-            "Scientific hypothesis development",
-            "Technical system design"
-          ]
-        } else if (model.includes("gpt-4.5")) {
-          detailedDescription = "GPT-4.5 is an enhanced version of GPT-4, featuring improved reasoning capabilities, better instruction following, and enhanced multimodal understanding. It offers superior performance across a wide range of tasks."
-          capabilities = [
-            "Enhanced natural language understanding",
-            "Improved multimodal processing",
-            "Better instruction following",
-            "Advanced code generation and debugging",
-            "Superior creative and analytical writing"
-          ]
-          limitations = [
-            "Higher token costs than GPT-4",
-            "May be slower for simple tasks",
-            "Training data limitations"
-          ]
-          bestUseCases = [
-            "Complex content creation",
-            "Advanced code development",
-            "Detailed analysis and research",
-            "Professional writing and editing"
-          ]
-        } else if (model.includes("gpt-4.1")) {
-          detailedDescription = "GPT-4.1 is an improved iteration of GPT-4, offering enhanced performance, better accuracy, and improved handling of nuanced instructions. It provides a balanced upgrade from the original GPT-4."
-          capabilities = [
-            "Improved natural language processing",
-            "Enhanced accuracy and precision",
-            "Better context understanding",
-            "Advanced reasoning capabilities",
-            "Improved code generation"
-          ]
-          limitations = [
-            "Moderate increase in cost",
-            "May have slightly higher latency",
-            "Training data cutoff limitations"
-          ]
-          bestUseCases = [
-            "Professional content creation",
-            "Code development and review",
-            "Academic writing and research",
-            "Business analysis and reporting"
-          ]
-        } else if (model.includes("gpt-4o")) {
-          detailedDescription =
-            "GPT-4o is OpenAI's flagship model, offering the best balance of speed, intelligence, and capabilities. It excels at natural conversations, creative tasks, and analysis.";
-          capabilities = [
-            "Natural language understanding",
-            "Image analysis and description",
-            "Web search integration",
-            "Code generation and debugging",
-            "Creative writing and ideation",
-          ];
-          limitations = [
-            "May hallucinate facts occasionally",
-            "Limited real-time information",
-            "Training data cutoff limitations",
-          ];
-          bestUseCases = [
-            "General conversation and assistance",
-            "Creative writing projects",
-            "Code development and review",
-            "Research and analysis",
-          ];
-        }
-        break;
-
-      case "google":
-        if (model.includes("2.5")) {
-          detailedDescription =
-            "Gemini 2.5 represents Google's most advanced AI model, designed for complex tasks requiring deep understanding and analysis.";
-          capabilities = [
-            "Advanced multimodal understanding",
-            "Complex reasoning and analysis",
-            "Web search integration",
-            "Long context understanding",
-          ];
-          limitations = [
-            "Higher computational requirements",
-            "May be slower for simple tasks",
-            "Regional availability may vary",
-          ];
-          bestUseCases = [
-            "Complex research and analysis",
-            "Advanced problem solving",
-            "Multi-step project planning",
-            "Professional content creation",
-          ];
-        } else if (model.includes("flash")) {
-          detailedDescription =
-            "Gemini Flash models are optimized for speed and efficiency while maintaining high quality output. Perfect for real-time applications.";
-          capabilities = [
-            "Ultra-fast response times",
-            "Web search integration",
-            "Multimodal understanding",
-            "Efficient processing",
-          ];
-          limitations = [
-            "May sacrifice some accuracy for speed",
-            "Limited context for very long conversations",
-          ];
-          bestUseCases = [
-            "Real-time chat applications",
-            "Quick content generation",
-            "Fast web search and summaries",
-          ];
-        }
-        break;
-
-      default:
-        detailedDescription = modelInfo.description;
-        capabilities = [
-          "General language understanding",
-          "Text generation",
-          "Basic analysis",
-        ];
-        limitations = ["Varies by specific model"];
-        bestUseCases = ["General purpose tasks"];
-    }
-
-    return {
-      ...modelInfo,
-      detailedDescription,
-      capabilities,
-      limitations,
-      bestUseCases,
-    };
-  };
-
-  // Logic to render the models list section based on filters
-  const modelsListSection =
-    !hasActiveFilters && groupedModels ? (
-      // Grouped by provider when no filters
+    if (!baseInfo) return null; // Should not happen if ID is valid, but good practice
+    // Use the top-level helper function to get detailed info
+    return getDetailedModelInfo(selectedDetailModelId, baseInfo);
+  }, [selectedDetailModelId, processedModels]); // Re-calculate if selected model or processed models change
+
+  // Handlers for showing and closing the detail dialog
+  const handleShowDetails = useCallback((modelId: AIModel) => {
+    setSelectedDetailModelId(modelId);
+  }, []);
+  const handleCloseDialog = useCallback(() => {
+    setSelectedDetailModelId(null);
+  }, []);
+
+  // --- Rendering Logic ---
+  // Memoize the main list rendering to avoid recomputing if data hasn't changed significantly
+  const modelsListSection = useMemo(() => {
+    // Group models by provider only if no filters are active
+    const groupedModels = hasActiveFilters
+      ? null
+      : sortedModels.reduce(
+          (groups, modelInfo) => {
+            const provider = modelInfo.provider;
+            if (!groups[provider]) {
+              groups[provider] = [];
+            }
+            groups[provider].push(modelInfo);
+            return groups;
+          },
+          {} as Record<string, ModelInfo[]>,
+        );
+
+    // Render the models list section: either grouped or as a flat list
+    return !hasActiveFilters && groupedModels ? (
+      // Render grouped by provider
       Object.entries(groupedModels).map(([provider, models]) => {
-        // Determine if the provider group is expanded.
-        // If `expandedProviders[provider]` is undefined, default to `true` (open).
+        // Determine if the provider group is expanded. Default to true (expanded) if state is undefined.
         const isProviderExpanded = expandedProviders[provider] ?? true;
-        // Determine if 'Select All' or 'Deselect All' is the current action for this group
+        // Check if all models in this group are currently enabled for the "Select All" button state
         const allModelsAreEnabled = models.every((model) => model.isEnabled);
 
         return (
@@ -954,27 +802,24 @@
             <div
               className={cn(
                 "flex items-center gap-3 p-4 rounded-lg transition-all duration-200",
+                // Highlight group if any models are enabled
                 models.some((m) => m.isEnabled) &&
                   "bg-primary/5 border border-primary/20",
               )}
-              onClick={() => toggleProviderExpansion(provider)}
+              onClick={() => toggleProviderExpansion(provider)} // Toggle expansion on click
               role="button"
-              aria-expanded={isProviderExpanded}
-              aria-controls={`provider-models-${provider}`}
+              aria-expanded={isProviderExpanded} // ARIA attribute for accessibility
+              aria-controls={`provider-models-${provider}`} // Link to the content
             >
+              {/* Provider Logo and Name */}
               <ProviderLogo
-                provider={
-                  provider.toLowerCase() as
-                    | "openai"
-                    | "google"
-                    | "openrouter"
-                    | "ollama"
-                }
+                provider={provider.toLowerCase() as any} // Type assertion for ProviderLogo
                 size="md"
               />
               <div className="flex-1">
                 <div className="flex items-center gap-2">
                   <h4 className="text-lg font-semibold">{provider}</h4>
+                  {/* Badge showing count of enabled models in the group */}
                   {models.some((m) => m.isEnabled) && (
                     <Badge
                       variant="secondary"
@@ -986,12 +831,13 @@
                 </div>
                 <p className="text-sm text-muted-foreground">
                   {models.length} model{models.length !== 1 ? "s" : ""}{" "}
-                  available • Last updated: January 2025
+                  available
                 </p>
               </div>
 
-              {/* Controls: Select All/Deselect All and Expand/Collapse */}
+              {/* Controls: Select All/Deselect All and Expand/Collapse icons */}
               <div className="flex items-center gap-2">
+                {/* Select All / Deselect All Button */}
                 <Button
                   variant="outline"
                   size="sm"
@@ -1018,6 +864,7 @@
                     </>
                   )}
                 </Button>
+                {/* Expand/Collapse Button */}
                 <Button
                   variant="ghost"
                   size="sm"
@@ -1027,7 +874,7 @@
                   <ChevronDown
                     className={cn(
                       "h-4 w-4 transition-transform duration-200",
-                      !isProviderExpanded && "rotate-180",
+                      !isProviderExpanded && "rotate-180", // Rotate icon when collapsed
                     )}
                   />
                 </Button>
@@ -1038,198 +885,14 @@
             {isProviderExpanded && (
               <div className="grid gap-4" id={`provider-models-${provider}`}>
                 {models.map((modelInfo) => (
-                  <div
+                  <ModelList.ModelCard // Render each model using the ModelCard component
                     key={modelInfo.model}
-                    className={cn(
-                      "group relative overflow-hidden rounded-xl border bg-gradient-to-r from-card to-card/50 p-6 transition-all duration-300",
-                      modelInfo.isEnabled &&
-                        "ring-2 ring-primary/20 bg-primary/5",
-                      "hover:shadow-lg hover:border-primary/20",
-                    )}
-                  >
-                    <div className="flex items-start justify-between">
-                      <div className="flex items-start gap-4 flex-1 min-w-0">
-                        {/* Model Info */}
-                        <div className="flex-1 min-w-0 space-y-3">
-                          <div className="space-y-1">
-                            <div className="flex items-center gap-3">
-                              <ProviderLogo
-                                provider={
-                                  modelInfo.provider.toLowerCase() as
-                                    | "openai"
-                                    | "google"
-                                    | "openrouter"
-                                    | "ollama"
-                                }
-                                size="md"
-                              />
-                              <h4 className="text-xl font-bold text-foreground truncate">
-                                {modelInfo.name}
-                              </h4>
-                              {favoriteModels.includes(modelInfo.model) && (
-                                <Badge
-                                  variant="secondary"
-                                  className="text-xs gap-1 bg-yellow-500/10 text-yellow-600 border-yellow-500/20"
-                                >
-                                  <Star className="h-3 w-3 fill-current" />
-                                  Favorite
-                                </Badge>
-                              )}
-                              {modelInfo.name.includes("🔺") && (
-                                <Badge variant="secondary" className="text-xs">
-                                  Delta
-                                </Badge>
-                              )}
-                            </div>
-                            <div className="ml-12 space-y-2">
-                              <p className="text-sm text-muted-foreground leading-relaxed">
-                                {modelInfo.description}
-                              </p>
-                              <button
-                                onClick={() =>
-                                  setSelectedDetailModel(modelInfo.model)
-                                }
-                                className="text-xs text-primary hover:text-primary/80 transition-colors font-medium"
-                              >
-                                Show more details →
-                              </button>
-                            </div>
-                          </div>
-
-                          {/* Features */}
-                          <div className="flex items-center gap-3 flex-wrap ml-12">
-                            {/* Core Features */}
-                            <div className="flex items-center gap-1">
-                              {modelInfo.features
-                                .filter((f) =>
-                                  ["Search", "Vision", "PDFs"].includes(
-                                    f.label,
-                                  ),
-                                )
-                                .map((feature, index) => (
-                                  <Badge
-                                    key={index}
-                                    variant="secondary"
-                                    className={cn(
-                                      "text-xs gap-1 font-medium",
-                                      feature.color,
-                                    )}
-                                  >
-                                    {feature.icon}
-                                    {feature.label}
-                                  </Badge>
-                                ))}
-                            </div>
-
-                            {/* Performance Features */}
-                            <div className="flex items-center gap-1">
-                              {modelInfo.features
-                                .filter((f) =>
-                                  ["Fast", "Thinking", "Reasoning"].includes(
-                                    f.label,
-                                  ),
-                                )
-                                .map((feature, index) => (
-                                  <Badge
-                                    key={index}
-                                    variant="outline"
-                                    className={cn(
-                                      "text-xs gap-1",
-                                      feature.color,
-                                    )}
-                                  >
-                                    {feature.icon}
-                                    {feature.label}
-                                  </Badge>
-                                ))}
-                            </div>
-
-                            {/* Status Indicators */}
-                            {modelInfo.isUsingDefaultKey && (
-                              <Badge
-                                variant="outline"
-                                className="text-xs gap-1 border-green-500/30 text-green-600 bg-green-50/50 dark:bg-green-950/10 opacity-75"
-                              >
-                                <Shield className="h-3 w-3" />
-                                Default key
-                              </Badge>
-                            )}
-                          </div>
-                        </div>
-                      </div>
-
-                      {/* Actions */}
-                      <div className="flex items-center gap-3">
-                        {modelInfo.searchUrl && (
-                          <Button
-                            variant="ghost"
-                            size="sm"
-                            asChild
-                            className="gap-2 opacity-0 group-hover:opacity-100 transition-opacity"
-                          >
-                            <a
-                              href={modelInfo.searchUrl}
-                              target="_blank"
-                              rel="noopener noreferrer"
-                            >
-                              <Globe className="h-4 w-4" />
-                              Search URL
-                            </a>
-                          </Button>
-                        )}
-
-                        {/* Favorite Button */}
-                        <Button
-                          variant="ghost"
-                          size="sm"
-                          onClick={() => handleToggleFavorite(modelInfo.model)}
-                          className={cn(
-                            "gap-2 transition-all duration-200",
-                            favoriteModels.includes(modelInfo.model)
-                              ? "text-yellow-500 hover:text-yellow-600"
-                              : "text-muted-foreground hover:text-yellow-500",
-                          )}
-                          aria-label={
-                            favoriteModels.includes(modelInfo.model)
-                              ? "Remove from favorites"
-                              : "Add to favorites"
-                          }
-                        >
-                          <Star
-                            className={cn(
-                              "h-4 w-4 transition-all duration-200",
-                              favoriteModels.includes(modelInfo.model) &&
-                                "fill-current",
-                            )}
-                          />
-                        </Button>
-
-                        <Switch
-                          checked={modelInfo.isEnabled}
-                          onCheckedChange={() =>
-                            handleToggleModel(modelInfo.model)
-                          }
-                          disabled={!modelInfo.hasApiKey}
-                        />
-                      </div>
-                    </div>
-
-                    {/* API Key Required Overlay */}
-                    {!modelInfo.hasApiKey && (
-                      <div className="absolute inset-0 bg-background/80 backdrop-blur-sm flex items-center justify-center">
-                        <div className="text-center space-y-2">
-                          <Key className="h-8 w-8 text-muted-foreground mx-auto" />
-                          <p className="text-sm font-medium">
-                            API Key Required
-                          </p>
-                          <p className="text-xs text-muted-foreground">
-                            Add your {modelInfo.provider} API key in the API
-                            Keys tab
-                          </p>
-                        </div>
-                      </div>
-                    )}
-                  </div>
+                    modelInfo={modelInfo}
+                    favoriteModels={favoriteModels}
+                    onToggleModel={handleToggleModel}
+                    onToggleFavorite={handleToggleFavorite}
+                    onShowDetails={handleShowDetails}
+                  />
                 ))}
               </div>
             )}
@@ -1237,196 +900,32 @@
         );
       })
     ) : (
-      // Filtered view - flat list
+      // Render flat list when filters are active
       <div className="space-y-4">
         {sortedModels.map((modelInfo) => (
-          <div
+          <ModelList.ModelCard // Render each model using the ModelCard component
             key={modelInfo.model}
-            className={cn(
-              "group relative overflow-hidden rounded-xl border bg-gradient-to-r from-card to-card/50 p-6 transition-all duration-300",
-              modelInfo.isEnabled && "ring-2 ring-primary/20 bg-primary/5",
-              "hover:shadow-lg hover:border-primary/20",
-            )}
-          >
-            <div className="flex items-start justify-between">
-              <div className="flex items-start gap-4 flex-1 min-w-0">
-                {/* Model Info */}
-                <div className="flex-1 min-w-0 space-y-3">
-                  <div className="space-y-1">
-                    <div className="flex items-center gap-3">
-                      <ProviderLogo
-                        provider={
-                          modelInfo.provider.toLowerCase() as
-                            | "openai"
-                            | "google"
-                            | "openrouter"
-                            | "ollama"
-                        }
-                        size="md"
-                      />
-                      <h4 className="text-xl font-bold text-foreground truncate">
-                        {modelInfo.name}
-                      </h4>
-                      {favoriteModels.includes(modelInfo.model) && (
-                        <Badge
-                          variant="secondary"
-                          className="text-xs gap-1 bg-yellow-500/10 text-yellow-600 border-yellow-500/20"
-                        >
-                          <Star className="h-3 w-3 fill-current" />
-                          Favorite
-                        </Badge>
-                      )}
-                      <Badge variant="outline" className="text-xs">
-                        {modelInfo.provider}
-                      </Badge>
-                      {modelInfo.name.includes("🔺") && (
-                        <Badge variant="secondary" className="text-xs">
-                          Delta
-                        </Badge>
-                      )}
-                    </div>
-                    <div className="ml-12 space-y-2">
-                      <p className="text-sm text-muted-foreground leading-relaxed">
-                        {modelInfo.description}
-                      </p>
-                      <button
-                        onClick={() => setSelectedDetailModel(modelInfo.model)}
-                        className="text-xs text-primary hover:text-primary/80 transition-colors font-medium"
-                      >
-                        Show more details →
-                      </button>
-                    </div>
-                  </div>
-
-                  {/* Features */}
-                  <div className="flex items-center gap-3 flex-wrap ml-12">
-                    {/* Core Features */}
-                    <div className="flex items-center gap-1">
-                      {modelInfo.features
-                        .filter((f) =>
-                          ["Search", "Vision", "PDFs"].includes(f.label),
-                        )
-                        .map((feature, index) => (
-                          <Badge
-                            key={index}
-                            variant="secondary"
-                            className={cn(
-                              "text-xs gap-1 font-medium",
-                              feature.color,
-                            )}
-                          >
-                            {feature.icon}
-                            {feature.label}
-                          </Badge>
-                        ))}
-                    </div>
-
-                    {/* Performance Features */}
-                    <div className="flex items-center gap-1">
-                      {modelInfo.features
-                        .filter((f) =>
-                          ["Fast", "Thinking", "Reasoning"].includes(f.label),
-                        )
-                        .map((feature, index) => (
-                          <Badge
-                            key={index}
-                            variant="outline"
-                            className={cn("text-xs gap-1", feature.color)}
-                          >
-                            {feature.icon}
-                            {feature.label}
-                          </Badge>
-                        ))}
-                    </div>
-
-                    {/* Status Indicators */}
-                    {modelInfo.isUsingDefaultKey && (
-                      <Badge
-                        variant="outline"
-                        className="text-xs gap-1 border-green-500/30 text-green-600 bg-green-50/50 dark:bg-green-950/10 opacity-75"
-                      >
-                        <Shield className="h-3 w-3" />
-                        Default key
-                      </Badge>
-                    )}
-                  </div>
-                </div>
-              </div>
-
-              {/* Actions */}
-              <div className="flex items-center gap-3">
-                {modelInfo.searchUrl && (
-                  <Button
-                    variant="ghost"
-                    size="sm"
-                    asChild
-                    className="gap-2 opacity-0 group-hover:opacity-100 transition-opacity"
-                  >
-                    <a
-                      href={modelInfo.searchUrl}
-                      target="_blank"
-                      rel="noopener noreferrer"
-                    >
-                      <Globe className="h-4 w-4" />
-                      Search URL
-                    </a>
-                  </Button>
-                )}
-
-                {/* Favorite Button */}
-                <Button
-                  variant="ghost"
-                  size="sm"
-                  onClick={() => handleToggleFavorite(modelInfo.model)}
-                  className={cn(
-                    "gap-2 transition-all duration-200",
-                    favoriteModels.includes(modelInfo.model)
-                      ? "text-yellow-500 hover:text-yellow-600"
-                      : "text-muted-foreground hover:text-yellow-500",
-                  )}
-                  aria-label={
-                    favoriteModels.includes(modelInfo.model)
-                      ? "Remove from favorites"
-                      : "Add to favorites"
-                  }
-                >
-                  <Star
-                    className={cn(
-                      "h-4 w-4 transition-all duration-200",
-                      favoriteModels.includes(modelInfo.model) &&
-                        "fill-current",
-                    )}
-                  />
-                </Button>
-
-                <Switch
-                  checked={modelInfo.isEnabled}
-                  onCheckedChange={() => handleToggleModel(modelInfo.model)}
-                  disabled={!modelInfo.hasApiKey}
-                />
-              </div>
-            </div>
->>>>>>> 05d62131
-
-  // --- Dialog Logic ---
-  // Memoize the detailed info for the currently selected model for the dialog
-  const detailedModelInfoForDialog = useMemo(() => {
-    if (!selectedDetailModelId) return null;
-    // Find the base info from the processed models list
-    const baseInfo = processedModels.find(
-      (m) => m.model === selectedDetailModelId,
+            modelInfo={modelInfo}
+            favoriteModels={favoriteModels}
+            onToggleModel={handleToggleModel}
+            onToggleFavorite={handleToggleFavorite}
+            onShowDetails={handleShowDetails}
+          />
+        ))}
+      </div>
     );
-    if (!baseInfo) return null; // Should not happen if ID is valid
-    return getDetailedModelInfo(selectedDetailModelId, baseInfo);
-  }, [selectedDetailModelId, processedModels]);
-
-  // Handlers for showing and closing the dialog
-  const handleShowDetails = useCallback((modelId: AIModel) => {
-    setSelectedDetailModelId(modelId);
-  }, []);
-  const handleCloseDialog = useCallback(() => {
-    setSelectedDetailModelId(null);
-  }, []);
+  }, [
+    // Dependencies for re-rendering modelsListSection
+    hasActiveFilters,
+    sortedModels,
+    expandedProviders,
+    favoriteModels,
+    handleToggleAllModelsForProvider,
+    handleShowDetails,
+    handleToggleFavorite,
+    handleToggleModel,
+    toggleProviderExpansion,
+  ]);
 
   return (
     <div className="space-y-6">
@@ -1444,35 +943,35 @@
         <FilterBar
           searchQuery={searchQuery}
           filters={filters}
-          onSearchChange={setSearchQuery}
-          onFilterChange={updateFilter}
-          onClearFilters={clearAllFilters}
-          onSelectRecommended={handleSelectRecommended}
-          onUnselectAll={handleUnselectAll}
+          onSearchChange={setSearchQuery} // Update search query state
+          onFilterChange={updateFilter} // Update filter state
+          onClearFilters={clearAllFilters} // Clear all filters
+          onSelectRecommended={handleSelectRecommended} // Action for selecting recommended
+          onUnselectAll={handleUnselectAll} // Action for unselecting all
         />
       </div>
 
       {/* Models List Section */}
       <div className="space-y-6">
-        <ModelList
-          sortedModels={sortedModels}
-          hasActiveFilters={hasActiveFilters}
-          favoriteModels={favoriteModels}
-          expandedProviders={expandedProviders}
-          onToggleModel={handleToggleModel}
-          onToggleFavorite={handleToggleFavorite}
-          onShowDetails={handleShowDetails}
-          onToggleProviderExpansion={toggleProviderExpansion}
-          onToggleAllModelsForProvider={handleToggleAllModelsForProvider}
-        />
+        {modelsListSection} {/* Render the memoized list */}
+        {/* Display "No models found" message only when filters are active and no results */}
+        {sortedModels.length === 0 && hasActiveFilters && (
+          <div className="text-center py-12">
+            <Search className="h-12 w-12 text-muted-foreground mx-auto mb-4" />
+            <h3 className="text-lg font-medium mb-2">No models found</h3>
+            <p className="text-sm text-muted-foreground">
+              Try adjusting your search or filters to find more models
+            </p>
+          </div>
+        )}
       </div>
 
       {/* Model Details Dialog */}
       <ModelDetailsDialog
-        selectedDetailModelId={selectedDetailModelId}
-        detailedModelInfo={detailedModelInfoForDialog}
-        onClose={handleCloseDialog}
-        onToggleModel={handleToggleModel}
+        selectedDetailModelId={selectedDetailModelId} // Pass the ID of the selected model
+        detailedModelInfo={detailedModelInfoForDialog} // Pass the computed detailed info
+        onClose={handleCloseDialog} // Handler to close the dialog
+        onToggleModel={handleToggleModel} // Allow toggling model from dialog
       />
     </div>
   );
