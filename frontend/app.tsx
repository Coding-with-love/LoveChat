--- conflicted
+++ resolved
@@ -1,39 +1,35 @@
-"use client"
-import { BrowserRouter, Route, Routes } from "react-router"
-import { QueryClient, QueryClientProvider } from "@tanstack/react-query"
-import { useState } from "react"
-import { useAuth } from "@/frontend/components/AuthProvider"
-import AuthForm from "@/frontend/components/AuthForm"
-import ChatLayout from "./ChatLayout"
-import Home from "./routes/Home"
-import Index from "./routes/Index"
-import Thread from "./routes/Thread"
-import Settings from "./routes/Settings"
-import SharedConversation from "./routes/SharedConversation"
-import ArtifactsPage from "./routes/Artifacts"
-import Project from "./routes/Project"
-<<<<<<< HEAD
-import { Toaster } from "@/frontend/components/sonner" 
-=======
-import { Toaster } from "./components/ui/sonner"
->>>>>>> 05d62131
-import { GlobalResumingIndicator } from "./components/ResumingIndicator"
-import ThemeProvider from "./components/ThemeProvider"
-import GlobalLanguageDialog from "./components/GlobalLanguageDialog"
-import { useTabVisibility } from "./hooks/useTabVisibility"
-import { useAPIKeyHydration } from "./hooks/useAPIKeyHydration"
+"use client";
+import { BrowserRouter, Route, Routes } from "react-router";
+import { QueryClient, QueryClientProvider } from "@tanstack/react-query";
+import { useState } from "react";
+import { useAuth } from "@/frontend/components/AuthProvider";
+import AuthForm from "@/frontend/components/AuthForm";
+import ChatLayout from "./ChatLayout";
+import Home from "./routes/Home";
+import Index from "./routes/Index";
+import Thread from "./routes/Thread";
+import Settings from "./routes/Settings";
+import SharedConversation from "./routes/SharedConversation";
+import ArtifactsPage from "./routes/Artifacts";
+import Project from "./routes/Project";
+import { Toaster } from "@/frontend/components/ui/sonner";
+import { GlobalResumingIndicator } from "./components/ResumingIndicator";
+import ThemeProvider from "./components/ThemeProvider";
+import GlobalLanguageDialog from "./components/GlobalLanguageDialog";
+import { useTabVisibility } from "./hooks/useTabVisibility";
+import { useAPIKeyHydration } from "./hooks/useAPIKeyHydration";
 
 function AuthenticatedApp() {
   // Ensure API keys are properly loaded and persist across tab switches
-  useAPIKeyHydration()
-  
+  useAPIKeyHydration();
+
   // Add minimal tab visibility management - no automatic store refreshing
   useTabVisibility({
     onVisible: () => {
-      console.log("🔄 App became visible")
+      console.log("🔄 App became visible");
     },
-    refreshStoresOnVisible: false // Let individual components handle their own store refreshing
-  })
+    refreshStoresOnVisible: false, // Let individual components handle their own store refreshing
+  });
 
   return (
     <BrowserRouter>
@@ -50,7 +46,7 @@
         <Route path="artifacts" element={<ArtifactsPage />} />
       </Routes>
     </BrowserRouter>
-  )
+  );
 }
 
 function LoadingSpinner() {
@@ -58,7 +54,7 @@
     <div className="flex items-center justify-center min-h-screen">
       <div className="animate-spin rounded-full h-32 w-32 border-b-2 border-gray-900"></div>
     </div>
-  )
+  );
 }
 
 function AuthScreen() {
@@ -66,11 +62,11 @@
     <div className="flex items-center justify-center min-h-screen p-4">
       <AuthForm />
     </div>
-  )
+  );
 }
 
 export default function App() {
-  const { user, loading } = useAuth()
+  const { user, loading } = useAuth();
   const [queryClient] = useState(
     () =>
       new QueryClient({
@@ -82,7 +78,7 @@
           },
         },
       }),
-  )
+  );
 
   // Wrap everything in ThemeProvider to ensure themes work regardless of auth state
   return (
@@ -95,13 +91,13 @@
         <QueryClientProvider client={queryClient}>
           <AuthenticatedApp />
           <GlobalResumingIndicator />
-          <Toaster 
+          <Toaster
             position="top-right"
             richColors
             toastOptions={{
               duration: 4000,
               style: {
-                fontFamily: 'var(--font-sans)',
+                fontFamily: "var(--font-sans)",
               },
             }}
           />
@@ -110,5 +106,5 @@
       {/* Add GlobalLanguageDialog outside of auth check so it's always available */}
       <GlobalLanguageDialog />
     </ThemeProvider>
-  )
+  );
 }